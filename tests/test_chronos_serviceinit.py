--- conflicted
+++ resolved
@@ -285,13 +285,8 @@
         'name': 'myexamplejob',
         'parents': ['testservice testinstance']
     }
-<<<<<<< HEAD
-    fake_last_datetiime = '2007-04-01T17:52:58.908Z'
-    example_status = (fake_last_datetiime, chronos_tools.LastRunState.Success)
-=======
     fake_last_datetime = '2007-04-01T17:52:58.908Z'
     example_status = (fake_last_datetime, chronos_tools.LastRunState.Success)
->>>>>>> 4a394fe5
     with contextlib.nested(
         mock.patch(
             'paasta_tools.chronos_tools.get_job_for_service_instance',
@@ -308,11 +303,7 @@
     ):
         expected_years = dateutil.relativedelta.relativedelta(
             datetime.datetime.now(dateutil.tz.tzutc()),
-<<<<<<< HEAD
-            dateutil.parser.parse(fake_last_datetiime)
-=======
             dateutil.parser.parse(fake_last_datetime)
->>>>>>> 4a394fe5
         ).years
         actual = chronos_serviceinit._format_parents_verbose(example_job)
         assert "testservice testinstance" in actual
