--- conflicted
+++ resolved
@@ -100,15 +100,11 @@
 
     run_args.append('--tty=true')
     run_args.append('--interactive=true')
-<<<<<<< HEAD
-    run_args.append('--memory=%dm' % service_manifest.get_mem())
-=======
     # We inject a BAD_PORT as the PORT variable, as marathon injects the externally
     # assigned port like this. That allows this test run to catch services that might
     # be using this variable in surprising ways.
     run_args.append('--env=PORT=BAD_PORT')
-    run_args.append('--memory=%dm' % get_mem(service_manifest))
->>>>>>> 9516634d
+    run_args.append('--memory=%dm' % service_manifest.get_mem())
     run_args.append('--publish=%d:%d' % (random_port, CONTAINER_PORT))
     run_args.append('%s' % docker_hash)
     run_args.extend(command)
