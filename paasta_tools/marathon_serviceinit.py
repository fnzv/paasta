#!/usr/bin/env python
import datetime
import logging
import sys

import humanize
from mesos.cli.exceptions import SlaveDoesNotExist
import requests_cache

from paasta_tools import marathon_tools
from paasta_tools.mesos_tools import get_current_tasks
from paasta_tools.mesos_tools import get_mesos_slaves_grouped_by_attribute
from paasta_tools.mesos_tools import filter_running_tasks
from paasta_tools.mesos_tools import filter_not_running_tasks
from paasta_tools.monitoring.replication_utils import match_backends_and_tasks
from paasta_tools.smartstack_tools import get_backends
from paasta_tools.smartstack_tools import DEFAULT_SYNAPSE_PORT
from paasta_tools.utils import _log
from paasta_tools.utils import NoDockerImageError
from paasta_tools.utils import PaastaColors
from paasta_tools.utils import compose_job_id
from paasta_tools.utils import datetime_from_utc_to_local
from paasta_tools.utils import remove_ansi_escape_sequences
from paasta_tools.utils import SPACER
from paasta_tools.utils import timeout
from paasta_tools.utils import TimeoutError

log = logging.getLogger('__main__')
log.addHandler(logging.StreamHandler(sys.stdout))

RUNNING_TASK_FORMAT = '    {0[0]:<37}{0[1]:<20}{0[2]:<10}{0[3]:<6}{0[4]:}'
NON_RUNNING_TASK_FORMAT = '    {0[0]:<37}{0[1]:<20}{0[2]:<33}{0[3]:}'


def start_marathon_job(service, instance, app_id, normal_instance_count, client, cluster):
    name = PaastaColors.cyan(compose_job_id(service, instance))
    _log(
        service_name=service,
        line="EmergencyStart: scaling %s up to %d instances" % (name, normal_instance_count),
        component='deploy',
        level='event',
        cluster=cluster,
        instance=instance
    )
    client.scale_app(app_id, instances=normal_instance_count, force=True)


def stop_marathon_job(service, instance, app_id, client, cluster):
    name = PaastaColors.cyan(compose_job_id(service, instance))
    _log(
        service_name=service,
        line="EmergencyStop: Scaling %s down to 0 instances" % (name),
        component='deploy',
        level='event',
        cluster=cluster,
        instance=instance
    )
    client.scale_app(app_id, instances=0, force=True)


def restart_marathon_job(service, instance, app_id, normal_instance_count, client, cluster):
    stop_marathon_job(service, instance, app_id, client, cluster)
    start_marathon_job(service, instance, app_id, normal_instance_count, client, cluster)


def get_bouncing_status(service, instance, client, complete_job_config):
    apps = marathon_tools.get_matching_appids(service, instance, client)
    bounce_method = complete_job_config.get_bounce_method()
    app_count = len(apps)
    if app_count == 0:
        return PaastaColors.red("Stopped")
    elif app_count == 1:
        return PaastaColors.green("Running")
    elif app_count > 1:
        return PaastaColors.yellow("Bouncing (%s)" % bounce_method)
    else:
        return PaastaColors.red("Unknown (count: %s)" % app_count)


def get_desired_state_human(complete_job_config):
    desired_state = complete_job_config.get_desired_state()
    if desired_state == 'start':
        return PaastaColors.bold('Started')
    elif desired_state == 'stop':
        return PaastaColors.red('Stopped')
    else:
        return PaastaColors.red('Unknown (desired_state: %s)' % desired_state)


def status_desired_state(service, instance, client, complete_job_config):
    status = get_bouncing_status(service, instance, client, complete_job_config)
    desired_state = get_desired_state_human(complete_job_config)
    return "State:      %s - Desired state: %s" % (status, desired_state)


def status_marathon_job(service, instance, app_id, normal_instance_count, client):
    name = PaastaColors.cyan(compose_job_id(service, instance))
    if marathon_tools.is_app_id_running(app_id, client):
        app = client.get_app(app_id)
        running_instances = app.tasks_running
        if len(app.deployments) == 0:
            deploy_status = PaastaColors.bold("Running")
        else:
            deploy_status = PaastaColors.yellow("Deploying")
        if running_instances >= normal_instance_count:
            status = PaastaColors.green("Healthy")
            instance_count = PaastaColors.green("(%d/%d)" % (running_instances, normal_instance_count))
        elif running_instances == 0:
            status = PaastaColors.yellow("Critical")
            instance_count = PaastaColors.red("(%d/%d)" % (running_instances, normal_instance_count))
        else:
            status = PaastaColors.yellow("Warning")
            instance_count = PaastaColors.yellow("(%d/%d)" % (running_instances, normal_instance_count))
        return "Marathon:   %s - up with %s instances. Status: %s." % (status, instance_count, deploy_status)
    else:
        red_not = PaastaColors.red("NOT")
        status = PaastaColors.red("Critical")
        return "Marathon:   %s - %s (app %s) is %s running in Marathon." % (status, name, app_id, red_not)


def get_verbose_status_of_marathon_app(app):
    """Takes a given marathon app object and returns the verbose details
    about the tasks, times, hosts, etc"""
    output = []
    create_datetime = datetime_from_utc_to_local(datetime.datetime.strptime(app.version, "%Y-%m-%dT%H:%M:%S.%fZ"))
    output.append("  Marathon app ID: %s" % PaastaColors.bold(app.id))
    output.append("    App created: %s (%s)" % (str(create_datetime), humanize.naturaltime(create_datetime)))
    output.append("    Tasks:  Mesos Task ID                  Host deployed to         Deployed at what localtime")
    for task in app.tasks:
        local_deployed_datetime = datetime_from_utc_to_local(task.staged_at)
        if task.host is not None:
            hostname = "%s:%s" % (task.host.split(".")[0], task.ports[0])
        else:
            hostname = "Unknown"
        format_tuple = (
            get_task_uuid(task.id),
            hostname,
            local_deployed_datetime.strftime("%Y-%m-%dT%H:%M"),
            humanize.naturaltime(local_deployed_datetime),
        )
        output.append('      {0[0]:<37}{0[1]:<25} {0[2]:<17}({0[3]:})'.format(format_tuple))
    if len(app.tasks) == 0:
        output.append("      No tasks associated with this marathon app")
    return app.tasks, "\n".join(output)


def status_marathon_job_verbose(service, instance, client):
    """Returns detailed information about a marathon apps for a service
    and instance. Does not make assumptions about what the *exact*
    appid is, but instead does a fuzzy match on any marathon apps
    that match the given service.instance"""
    all_tasks = []
    all_output = []
    # For verbose mode, we want to see *any* matching app. As it may
    # not be the one that we think should be deployed. For example
    # during a bounce we want to see the old and new ones.
    for appid in marathon_tools.get_matching_appids(service, instance, client):
        app = client.get_app(appid)
        tasks, output = get_verbose_status_of_marathon_app(app)
        all_tasks.extend(tasks)
        all_output.append(output)
    return all_tasks, "\n".join(all_output)


def haproxy_backend_report(normal_instance_count, up_backends):
    """Given that a service is in smartstack, this returns a human readable
    report of the up backends"""
    if up_backends >= normal_instance_count:
        status = PaastaColors.green("Healthy")
        count = PaastaColors.green("(%d/%d)" % (up_backends, normal_instance_count))
    elif up_backends == 0:
        status = PaastaColors.red("Critical")
        count = PaastaColors.red("(%d/%d)" % (up_backends, normal_instance_count))
    else:
        status = PaastaColors.yellow("Warning")
        count = PaastaColors.yellow("(%d/%d)" % (up_backends, normal_instance_count))
    up_string = PaastaColors.bold('UP')
    return "%s - in haproxy with %s total backends %s in this namespace." % (status, count, up_string)


def pretty_print_haproxy_backend(backend, is_correct_instance):
    """Pretty Prints the status of a given haproxy backend
    Takes the fields described in the CSV format of haproxy:
    http://www.haproxy.org/download/1.5/doc/configuration.txt
    And tries to make a good guess about how to represent them in text
    """
    backend_name = backend['svname']
    backend_hostname = backend_name.split("_")[-1]
    backend_port = backend_name.split("_")[0].split(":")[-1]
    pretty_backend_name = "%s:%s" % (backend_hostname, backend_port)
    if backend['status'] == "UP":
        status = PaastaColors.default(backend['status'])
    elif backend['status'] == 'DOWN' or backend['status'] == 'MAINT':
        status = PaastaColors.red(backend['status'])
    else:
        status = PaastaColors.yellow(backend['status'])
    lastcheck = "%s/%s in %sms" % (backend['check_status'], backend['check_code'], backend['check_duration'])
    lastchange = humanize.naturaltime(datetime.timedelta(seconds=int(backend['lastchg'])))

    status_text = '      {name:<32}{lastcheck:<20}{lastchange:<16}{status:}'.format(
        name=pretty_backend_name,
        lastcheck=lastcheck,
        lastchange=lastchange,
        status=status,
    )

    if is_correct_instance:
        return PaastaColors.color_text(PaastaColors.DEFAULT, status_text)
    else:
        return PaastaColors.color_text(PaastaColors.GREY, remove_ansi_escape_sequences(status_text))


def status_smartstack_backends(service, instance, cluster, tasks, expected_count, soa_dir, verbose, constraints):
    """Returns detailed information about smartstack backends for a service
    and instance.
    param constraints: A list of Marathon constraints to restrict which synapse servers to query
    return: A newline separated string of the smarststack backend status
    """
    output = []
    nerve_ns = marathon_tools.read_namespace_for_service_instance(service, instance, cluster)
    service_instance = compose_job_id(service, nerve_ns)

    if instance != nerve_ns:
        ns_string = PaastaColors.bold(nerve_ns)
        output.append("Smartstack: N/A - %s is announced in the %s namespace." % (instance, ns_string))
        # If verbose mode is specified, then continue to show backends anyway, otherwise stop early
        if not verbose:
            return "\n".join(output)

    service_namespace_config = marathon_tools.load_service_namespace_config(service, instance, soa_dir=soa_dir)
    discover_location_type = service_namespace_config.get_discover()
    unique_attributes = get_mesos_slaves_grouped_by_attribute(discover_location_type, constraints=constraints)
    if len(unique_attributes) == 0:
        output.append("Smartstack: ERROR - %s is NOT in smartstack at all!" % service_instance)
    else:
        output.append("Smartstack:")
        if verbose:
            output.append("  Haproxy Service Name: %s" % service_instance)
            output.append("  Backends: Name                      LastCheck           LastChange      Status")

        output.extend(pretty_print_smartstack_backends_for_locations(
            service_instance,
            tasks,
            unique_attributes,
            expected_count,
            verbose
        ))
    return "\n".join(output)


def pretty_print_smartstack_backends_for_locations(service_instance, tasks, locations, expected_count, verbose):
    """
    Pretty prints the status of smartstack backends of a specified service and instance in the specified locations
    """
    output = []
    expected_count_per_location = int(expected_count / len(locations))
    for location in sorted(locations):
        hosts = locations[location]
        # arbitrarily choose the first host with a given attribute to query for replication stats
        synapse_host = hosts[0]
        sorted_backends = sorted(get_backends(service_instance,
                                              synapse_host=synapse_host,
                                              synapse_port=DEFAULT_SYNAPSE_PORT),
                                 key=lambda backend: backend['status'],
                                 reverse=True)  # Specify reverse so that backends in 'UP' are placed above 'MAINT'
        matched_tasks = match_backends_and_tasks(sorted_backends, tasks)
        running_count = sum(1 for backend, task in matched_tasks if backend and backend['status'] == 'UP')
        output.append("    %s - %s" %
                      (location, haproxy_backend_report(expected_count_per_location, running_count)))

        # If verbose mode is specified, show status of individual backends
        if verbose:
            for backend, task in matched_tasks:
                if backend is not None:
                    output.append(pretty_print_haproxy_backend(backend, task is not None))
    return output


@timeout()
def get_cpu_usage(task):
    """Calculates a metric of used_cpu/allocated_cpu
    To do this, we take the total number of cpu-seconds the task has consumed,
    (the sum of system and user time), OVER the total cpu time the task
    has been allocated.

    The total time a task has been allocated is the total time the task has
    been running (https://github.com/mesosphere/mesos/blob/0b092b1b0/src/webui/master/static/js/controllers.js#L140)
    multiplied by the "shares" a task has.
    """
    try:
        start_time = round(task['statuses'][0]['timestamp'])
        current_time = int(datetime.datetime.now().strftime('%s'))
        duration_seconds = current_time - start_time
        # The CPU shares has an additional .1 allocated to it for executor overhead.
        # We subtract this to the true number
        # (https://github.com/apache/mesos/blob/dc7c4b6d0bcf778cc0cad57bb108564be734143a/src/slave/constants.hpp#L100)
        cpu_shares = task.cpu_limit - .1
        allocated_seconds = duration_seconds * cpu_shares
        used_seconds = task.stats.get('cpus_system_time_secs', 0.0) + task.stats.get('cpus_user_time_secs', 0.0)
        if allocated_seconds == 0:
            return "Undef"
        percent = round(100 * (used_seconds / allocated_seconds), 1)
        percent_string = "%s%%" % percent
        if percent > 90:
            return PaastaColors.red(percent_string)
        else:
            return percent_string
    except (AttributeError, SlaveDoesNotExist):
        return "None"
    except TimeoutError:
        return "Timed Out"


@timeout()
def get_mem_usage(task):
    try:
        task_mem_limit = task.mem_limit
        task_rss = task.rss
        if task_mem_limit == 0:
            return "Undef"
        mem_percent = task_rss / task_mem_limit * 100
        mem_string = "%d/%dMB" % ((task_rss / 1024 / 1024), (task_mem_limit / 1024 / 1024))
        if mem_percent > 90:
            return PaastaColors.red(mem_string)
        else:
            return mem_string
    except (AttributeError, SlaveDoesNotExist):
        return "None"
    except TimeoutError:
        return "Timed Out"


def get_task_uuid(taskid):
    """Return just the UUID part of a mesos task id"""
    return taskid.split(SPACER)[-1]


def get_short_hostname_from_task(task):
    try:
        slave_hostname = task.slave['hostname']
        return slave_hostname.split(".")[0]
    except (AttributeError, SlaveDoesNotExist):
        return 'Unknown'


def get_first_status_timestamp(task):
    """Gets the first status timestamp from a task id and returns a human
    readable string with the local time and a humanized duration:
    ``2015-01-30 08:45:19.108820 (an hour ago)``
    """
    try:
        start_time_string = task['statuses'][0]['timestamp']
        start_time = datetime.datetime.fromtimestamp(float(start_time_string))
        return "%s (%s)" % (start_time.strftime("%Y-%m-%dT%H:%M"), humanize.naturaltime(start_time))
    except (IndexError, SlaveDoesNotExist):
        return "Unknown"


def pretty_format_running_mesos_task(task):
    """Returns a pretty formatted string of a running mesos task attributes"""
    format_tuple = (
        get_task_uuid(task['id']),
        get_short_hostname_from_task(task),
        get_mem_usage(task),
        get_cpu_usage(task),
        get_first_status_timestamp(task),
    )
    return RUNNING_TASK_FORMAT.format(format_tuple)


def pretty_format_non_running_mesos_task(task):
    """Returns a pretty formatted string of a running mesos task attributes"""
    format_tuple = (
        get_task_uuid(task['id']),
        get_short_hostname_from_task(task),
        get_first_status_timestamp(task),
        task['state'],
    )
    return PaastaColors.grey(NON_RUNNING_TASK_FORMAT.format(format_tuple))


def get_tasks_from_active_frameworks(service, instance):
    job_id = marathon_tools.format_job_id(service, instance)
    return get_current_tasks(job_id)


def get_running_tasks_from_active_frameworks(service, instance):
    active_framework_tasks = get_tasks_from_active_frameworks(service, instance)
    running_tasks = filter_running_tasks(active_framework_tasks)
    return running_tasks


def get_non_running_tasks_from_active_frameworks(service, instance):
    active_framework_tasks = get_tasks_from_active_frameworks(service, instance)
    not_running_tasks = filter_not_running_tasks(active_framework_tasks)
    return not_running_tasks


def status_mesos_tasks(service, instance, normal_instance_count):
    running_and_active_tasks = get_running_tasks_from_active_frameworks(service, instance)
    count = len(running_and_active_tasks)
    if count >= normal_instance_count:
        status = PaastaColors.green("Healthy")
        count = PaastaColors.green("(%d/%d)" % (count, normal_instance_count))
    elif count == 0:
        status = PaastaColors.red("Critical")
        count = PaastaColors.red("(%d/%d)" % (count, normal_instance_count))
    else:
        status = PaastaColors.yellow("Warning")
        count = PaastaColors.yellow("(%d/%d)" % (count, normal_instance_count))
    running_string = PaastaColors.bold('TASK_RUNNING')
    return "Mesos:      %s - %s tasks in the %s state." % (status, count, running_string)


def status_mesos_tasks_verbose(service, instance):
    """Returns detailed information about the mesos tasks for a service"""
    running_and_active_tasks = get_running_tasks_from_active_frameworks(service, instance)
    output = []
    output.append(RUNNING_TASK_FORMAT.format((
        "  Running Tasks:  Mesos Task ID",
        "Host deployed to",
        "Ram",
        "CPU",
        "Deployed at what localtime"
    )))
    for task in running_and_active_tasks:
        output.append(pretty_format_running_mesos_task(task))
    non_running_tasks = list(reversed(get_non_running_tasks_from_active_frameworks(service, instance)[-10:]))
    output.append(PaastaColors.grey(NON_RUNNING_TASK_FORMAT.format((
        "  Non-Running Tasks:  Mesos Task ID",
        "Host deployed to",
        "Deployed at what localtime",
        "Status"
    ))))
    for task in non_running_tasks:
        output.append(pretty_format_non_running_mesos_task(task))
    return "\n".join(output)


def perform_command(command, service, instance, cluster, verbose, soa_dir):
    """Performs a start/stop/restart/status on an instance
    :param command: String of start, stop, restart, or status
    :param service: service name
    :param instance: instance name, like "main" or "canary"
    :param cluster: cluster name
    :param verbose: bool if the output should be verbose or not
    :returns: A unix-style return code
    """
    marathon_config = marathon_tools.load_marathon_config()

    complete_job_config = marathon_tools.load_marathon_service_config(service, instance, cluster)
    try:
        app_id = marathon_tools.get_app_id(service, instance, marathon_config)
    except NoDockerImageError:
        job_name = compose_job_id(service, instance)
        print "Docker image for %s not in deployments.json. Exiting. Has Jenkins deployed it?" % job_name
        return 1

    normal_instance_count = complete_job_config.get_instances()
    normal_smartstack_count = marathon_tools.get_expected_instance_count_for_namespace(service, instance)
    proxy_port = marathon_tools.get_proxy_port_for_instance(service, instance)

    client = marathon_tools.get_marathon_client(marathon_config.get_url(), marathon_config.get_username(),
                                                marathon_config.get_password())
    if command == 'start':
        start_marathon_job(service, instance, app_id, normal_instance_count, client, cluster)
    elif command == 'stop':
        stop_marathon_job(service, instance, app_id, client, cluster)
    elif command == 'restart':
        restart_marathon_job(service, instance, app_id, normal_instance_count, client, cluster)
    elif command == 'status':
        # Setting up transparent cache for http API calls
        requests_cache.install_cache('paasta_serviceinit', backend='memory')

        print status_desired_state(service, instance, client, complete_job_config)
        print status_marathon_job(service, instance, app_id, normal_instance_count, client)
        tasks, out = status_marathon_job_verbose(service, instance, client)
        if verbose:
            print out
        print status_mesos_tasks(service, instance, normal_instance_count)
        if verbose:
            print status_mesos_tasks_verbose(service, instance)
        if proxy_port is not None:
            print status_smartstack_backends(
<<<<<<< HEAD
                service,
                instance,
                cluster,
                tasks,
                normal_smartstack_count,
                soa_dir,
                verbose,
            )
=======
                service=service,
                instance=instance,
                cluster=cluster,
                tasks=tasks,
                expected_count=normal_smartstack_count,
                soa_dir=soa_dir,
                verbose=verbose,
                constraints=complete_job_config.get_constraints())

>>>>>>> 5f2824f3
    else:
        # The command parser shouldn't have let us get this far...
        raise NotImplementedError("Command %s is not implemented!" % command)
    return 0


# vim: tabstop=4 expandtab shiftwidth=4 softtabstop=4<|MERGE_RESOLUTION|>--- conflicted
+++ resolved
@@ -482,16 +482,6 @@
             print status_mesos_tasks_verbose(service, instance)
         if proxy_port is not None:
             print status_smartstack_backends(
-<<<<<<< HEAD
-                service,
-                instance,
-                cluster,
-                tasks,
-                normal_smartstack_count,
-                soa_dir,
-                verbose,
-            )
-=======
                 service=service,
                 instance=instance,
                 cluster=cluster,
@@ -499,9 +489,8 @@
                 expected_count=normal_smartstack_count,
                 soa_dir=soa_dir,
                 verbose=verbose,
-                constraints=complete_job_config.get_constraints())
-
->>>>>>> 5f2824f3
+                constraints=complete_job_config.get_constraints(),
+            )
     else:
         # The command parser shouldn't have let us get this far...
         raise NotImplementedError("Command %s is not implemented!" % command)
